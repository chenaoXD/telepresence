--- conflicted
+++ resolved
@@ -22,19 +22,14 @@
 
 // InitContext sets up standard Telepresence logging for a background process
 func InitContext(ctx context.Context, name string) (context.Context, error) {
-<<<<<<< HEAD
 	logger := logrus.New()
 	loggerForTest = logger
-	logger.SetLevel(logrus.DebugLevel)
-=======
-	logger := logrus.StandardLogger()
 	logLevels := client.GetConfig(ctx).LogLevels
 	if name == "daemon" {
 		logger.SetLevel(logLevels.RootDaemon)
 	} else if name == "connector" {
 		logger.SetLevel(logLevels.UserDaemon)
 	}
->>>>>>> a06bd098
 
 	if IsTerminal(int(os.Stdout.Fd())) {
 		logger.Formatter = NewFormatter("15:04:05.0000")
