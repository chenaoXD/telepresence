--- conflicted
+++ resolved
@@ -161,9 +161,6 @@
 image: build-deps
 	mkdir -p $(BUILDDIR)
 	printf $(TELEPRESENCE_VERSION) > $(BUILDDIR)/version.txt ## Pass version in a file instead of a --build-arg to maximize cache usage
-<<<<<<< HEAD
-	docker build --target tel2 --tag tel2 --tag $(TELEPRESENCE_REGISTRY)/tel2:$(patsubst v%,%,$(TELEPRESENCE_VERSION)) -f base-image/Dockerfile .
-=======
 	docker build --target tel2 --tag tel2 --tag $(TELEPRESENCE_REGISTRY)/tel2:$(patsubst v%,%,$(TELEPRESENCE_VERSION)) -f build-aux/docker/images/Dockerfile.traffic .
 
 .PHONY: client-image
@@ -171,7 +168,6 @@
 	mkdir -p $(BUILDDIR)
 	printf $(TELEPRESENCE_VERSION) > $(BUILDDIR)/version.txt ## Pass version in a file instead of a --build-arg to maximize cache usage
 	docker build --target telepresence --tag telepresence --tag $(TELEPRESENCE_REGISTRY)/telepresence:$(patsubst v%,%,$(TELEPRESENCE_VERSION)) -f build-aux/docker/images/Dockerfile.client .
->>>>>>> 5f7f6319
 
 .PHONY: push-image
 push-image: image ## (Build) Push the manager/agent container image to $(TELEPRESENCE_REGISTRY)
